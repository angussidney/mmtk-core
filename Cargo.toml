[package]
name = "mmtk"
version = "0.0.1"
authors = [" <>"]

[lib]
name = "mmtk"
crate-type = ["rlib", "dylib", "staticlib"]
doctest = false

[dependencies]
custom_derive = "0.1"
enum_derive = "0.1"
libc = "0.2"
lazy_static = "1.1"
log = {version = "0.4", features = ["max_level_trace", "release_max_level_off"] }
crossbeam-deque = "0.6"
num_cpus = "1.8"
derivative = "1.0.3"
<<<<<<< HEAD

[features]
default = []
=======
atomic-traits = "0.1.0"

[dev-dependencies]
crossbeam = "0.7.3"

[features]
default = ["nogc", "dummyvm"]
>>>>>>> ee7ab348
nogc = []
semispace = []
jikesrvm = []
openjdk = []
dummyvm = []
sanity = []<|MERGE_RESOLUTION|>--- conflicted
+++ resolved
@@ -17,19 +17,13 @@
 crossbeam-deque = "0.6"
 num_cpus = "1.8"
 derivative = "1.0.3"
-<<<<<<< HEAD
-
-[features]
-default = []
-=======
 atomic-traits = "0.1.0"
 
 [dev-dependencies]
 crossbeam = "0.7.3"
 
 [features]
-default = ["nogc", "dummyvm"]
->>>>>>> ee7ab348
+default = []
 nogc = []
 semispace = []
 jikesrvm = []
