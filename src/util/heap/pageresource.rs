use ::util::address::Address;
use ::policy::space::Space;
use ::vm::{ActivePlan, VMActivePlan};
use ::util::OpaquePointer;

use std::marker::PhantomData;
use std::sync::{Mutex, MutexGuard};
use std::sync::atomic::{AtomicUsize, Ordering};
use std::fmt::Debug;

use libc::c_void;
use util::heap::layout::heap_layout::VMMap;
<<<<<<< HEAD
use util::heap::layout::ByteMapMmapper;
=======
>>>>>>> c7d1066f

pub trait PageResource: Sized + 'static + Debug {
    type Space: Space<PR = Self>;

    /// Allocate pages from this resource.
    /// Simply bump the cursor, and fail if we hit the sentinel.
    /// Return The start of the first page if successful, zero on failure.
    fn get_new_pages(&self, reserved_pages: usize, required_pages: usize, zeroed: bool, tls: OpaquePointer) -> Address {
        self.alloc_pages(reserved_pages, required_pages, zeroed, tls)
    }

    // XXX: In the original code reserve_pages & clear_request explicitly
    //      acquired a lock.
    fn reserve_pages(&self, pages: usize) -> usize {
        let adj_pages = self.adjust_for_metadata(pages);
        self.common().reserved.fetch_add(adj_pages, Ordering::Relaxed);
        adj_pages
    }

    fn clear_request(&self, reserved_pages: usize) {
        self.common().reserved.fetch_sub(reserved_pages, Ordering::Relaxed);
    }

    fn update_zeroing_approach(&self, nontemporal: bool, concurrent: bool) {
        debug_assert!(!concurrent || self.common().contiguous);
        unimplemented!()
    }

    fn skip_concurrent_zeroing(&self) {
        unimplemented!()
    }

    fn trigger_concurrent_zeroing(&self) {
        unimplemented!()
    }

    fn concurrent_zeroing(&self) {
        panic!("This PageResource does not implement concurrent zeroing")
    }

    fn alloc_pages(&self, reserved_pages: usize, required_pages: usize, zeroed: bool, tls: OpaquePointer) -> Address;

    fn adjust_for_metadata(&self, pages: usize) -> usize;

    /**
    * Commit pages to the page budget.  This is called after
    * successfully determining that the request can be satisfied by
    * both the page budget and virtual memory.  This simply accounts
    * for the discrepancy between <code>committed</code> and
    * <code>reserved</code> while the request was pending.
    *
    * This *MUST* be called by each PageResource during the
    * allocPages, and the caller must hold the lock.
    */
    fn commit_pages(&self, reserved_pages: usize, actual_pages: usize, tls: OpaquePointer) {
        let delta = actual_pages - reserved_pages;
        self.common().reserved.fetch_add(delta, Ordering::Relaxed);
        self.common().committed.fetch_add(actual_pages, Ordering::Relaxed);
        if unsafe{VMActivePlan::is_mutator(tls)} {
            self.vm_map().add_to_cumulative_committed_pages(actual_pages);
        }
    }

    fn reserved_pages(&self) -> usize {
        self.common().reserved.load(Ordering::Relaxed)
    }

    fn committed_pages(&self) -> usize {
        self.common().committed.load(Ordering::Relaxed)
    }

    fn bind_space(&mut self, space: &'static Self::Space) {
        self.common_mut().space = Some(space);
    }

    fn common(&self) -> &CommonPageResource<Self>;
    fn common_mut(&mut self) -> &mut CommonPageResource<Self>;
    fn vm_map(&self) -> &'static VMMap {
        self.common().space.unwrap().common().vm_map()
    }
}

#[derive(Debug)]
pub struct CommonPageResource<PR: PageResource> {
    pub reserved: AtomicUsize,
    pub committed: AtomicUsize,

    pub contiguous: bool,
    pub growable: bool,
    pub space: Option<&'static PR::Space>,
}<|MERGE_RESOLUTION|>--- conflicted
+++ resolved
@@ -10,10 +10,6 @@
 
 use libc::c_void;
 use util::heap::layout::heap_layout::VMMap;
-<<<<<<< HEAD
-use util::heap::layout::ByteMapMmapper;
-=======
->>>>>>> c7d1066f
 
 pub trait PageResource: Sized + 'static + Debug {
     type Space: Space<PR = Self>;
