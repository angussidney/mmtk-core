--- conflicted
+++ resolved
@@ -66,10 +66,7 @@
     pub reset_mutator_iterator: extern "C" fn(),
     pub compute_thread_roots: extern "C" fn(trace: *mut c_void, tls: *mut c_void),
     pub scan_object: extern "C" fn(trace: *mut c_void, object: *mut c_void, tls: *mut c_void),
-<<<<<<< HEAD
     pub dump_object: extern "C" fn(object: *mut c_void),
-=======
->>>>>>> ddd3bcc0
 }
 
 #[no_mangle]
