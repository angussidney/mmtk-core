use ::plan::{phase, Phase};
use ::plan::Allocator as AllocationType;
use ::plan::CollectorContext;
use ::plan::ParallelCollector;
use ::plan::ParallelCollectorGroup;
use ::plan::semispace;
use ::plan::TraceLocal;
use ::plan::phase::PhaseManager;
use ::policy::copyspace::CopySpace;
use ::policy::largeobjectspace::LargeObjectSpace;
use ::util::{Address, ObjectReference};
use ::util::alloc::Allocator;
use ::util::alloc::{BumpAllocator, LargeObjectAllocator};
use ::util::forwarding_word::clear_forwarding_bits;
use ::util::heap::{MonotonePageResource, PageResource};
use ::util::reference_processor::*;
use ::vm::{Scanning, VMScanning};
use libc::c_void;
use super::sstracelocal::SSTraceLocal;
use ::plan::selected_plan::SelectedConstraints;
use util::OpaquePointer;
use plan::semispace::SelectedPlan;
use plan::semispace::SemiSpace;
use plan::phase::ScheduledPhase;
use mmtk::MMTK;

/// per-collector thread behavior and state for the SS plan
pub struct SSCollector {
    pub tls: OpaquePointer,
    // CopyLocal
    pub ss: BumpAllocator<MonotonePageResource<CopySpace>>,
    los: LargeObjectAllocator,
    trace: SSTraceLocal,

    last_trigger_count: usize,
    worker_ordinal: usize,
    group: Option<&'static ParallelCollectorGroup<SSCollector>>,

    plan: &'static SemiSpace,
    phase_manager: &'static PhaseManager,
    reference_processors: &'static ReferenceProcessors,
}

impl CollectorContext for SSCollector {
    fn new(mmtk: &'static MMTK) -> Self {
        SSCollector {
<<<<<<< HEAD
            tls: UNINITIALIZED_OPAQUE_POINTER,
            ss: BumpAllocator::new(UNINITIALIZED_OPAQUE_POINTER, None, &mmtk.plan),
            los: LargeObjectAllocator::new(UNINITIALIZED_OPAQUE_POINTER, Some(mmtk.plan.get_los()), &mmtk.plan),
=======
            tls: OpaquePointer::UNINITIALIZED,
            ss: BumpAllocator::new(OpaquePointer::UNINITIALIZED, None, &mmtk.plan),
            los: LargeObjectAllocator::new(OpaquePointer::UNINITIALIZED, Some(mmtk.plan.get_los()), &mmtk.plan),
>>>>>>> c7d1066f
            trace: SSTraceLocal::new(&mmtk.plan),

            last_trigger_count: 0,
            worker_ordinal: 0,
            group: None,
            plan: &mmtk.plan,
            phase_manager: &mmtk.phase_manager,
            reference_processors: &mmtk.reference_processors,
        }
    }

    fn init(&mut self, tls: OpaquePointer) {
        self.tls = tls;
        self.ss.tls = tls;
        self.los.tls = tls;
        self.trace.init(tls);
    }

    fn alloc_copy(&mut self, original: ObjectReference, bytes: usize, align: usize, offset: isize,
                  allocator: AllocationType) -> Address {
        match allocator {
            ::plan::Allocator::Los => self.los.alloc(bytes, align, offset),
            _ => self.ss.alloc(bytes, align, offset)
        }

    }

    fn run(&mut self, tls: OpaquePointer) {
        self.tls = tls;
        loop {
            self.park();
            self.collect();
        }
    }

    fn collection_phase(&mut self, tls: OpaquePointer, phase: &Phase, primary: bool) {
        match phase {
            &Phase::Prepare => { self.ss.rebind(Some(self.plan.tospace())) }
            &Phase::StackRoots => {
                trace!("Computing thread roots");
                VMScanning::compute_thread_roots(&mut self.trace, self.tls);
                trace!("Thread roots complete");
            }
            &Phase::Roots => {
                trace!("Computing global roots");
                VMScanning::compute_global_roots(&mut self.trace, self.tls);
                trace!("Computing static roots");
                VMScanning::compute_static_roots(&mut self.trace, self.tls);
                trace!("Finished static roots");
                if super::ss::SCAN_BOOT_IMAGE {
                    trace!("Scanning boot image");
                    VMScanning::compute_bootimage_roots(&mut self.trace, self.tls);
                    trace!("Finished boot image");
                }
            }
            &Phase::SoftRefs => {
                if primary {
                    // FIXME Clear refs if noReferenceTypes is true
                    self.reference_processors.scan_soft_refs(&mut self.trace, self.tls)
                }
            }
            &Phase::WeakRefs => {
                if primary {
                    // FIXME Clear refs if noReferenceTypes is true
                    self.reference_processors.scan_weak_refs(&mut self.trace, self.tls)
                }
            }
            &Phase::Finalizable => {
                if primary {
                    // FIXME
                }
            }
            &Phase::PhantomRefs => {
                if primary {
                    // FIXME Clear refs if noReferenceTypes is true
                    self.reference_processors.scan_phantom_refs(&mut self.trace, self.tls)
                }
            }
            &Phase::ForwardRefs => {
                if primary && SelectedConstraints::NEEDS_FORWARD_AFTER_LIVENESS {
                    self.reference_processors.forward_refs(&mut self.trace)
                }
            }
            &Phase::ForwardFinalizable => {
                if primary {
                    // FIXME
                }
            }
            &Phase::Complete => {
                debug_assert!(self.trace.is_empty());
            }
            &Phase::Closure => {
                self.trace.complete_trace();
                debug_assert!(self.trace.is_empty());
            }
            &Phase::Release => {
                debug_assert!(self.trace.is_empty());
                self.trace.release();
                debug_assert!(self.trace.is_empty());
            }
            _ => { panic!("Per-collector phase not handled") }
        }
    }

    fn get_tls(&self) -> OpaquePointer {
        self.tls
    }

    fn post_copy(&self, object: ObjectReference, rvm_type: Address, bytes: usize, allocator: ::plan::Allocator) {
        clear_forwarding_bits(object);
        match allocator {
            ::plan::Allocator::Default => {}
            ::plan::Allocator::Los => {
                self.los.get_space().unwrap().initialize_header(object, false);
            }
            _ => {
                panic!("Currently we can't copy to other spaces other than copyspace")
            }
        }
    }
}

impl ParallelCollector for SSCollector {
    type T = SSTraceLocal;

    fn park(&mut self) {
        self.group.unwrap().park(self);
    }

    fn collect(&self) {
        // FIXME use reference instead of cloning everything
        self.phase_manager.begin_new_phase_stack(self.tls, ScheduledPhase::new(phase::Schedule::Complex, self.phase_manager.collection_phase.clone()))
    }

    fn get_current_trace(&mut self) -> &mut SSTraceLocal {
        &mut self.trace
    }

    fn parallel_worker_count(&self) -> usize {
        self.group.unwrap().active_worker_count()
    }

    fn parallel_worker_ordinal(&self) -> usize {
        self.worker_ordinal
    }

    fn rendezvous(&self) -> usize {
        self.group.unwrap().rendezvous()
    }

    fn get_last_trigger_count(&self) -> usize {
        self.last_trigger_count
    }

    fn set_last_trigger_count(&mut self, val: usize) {
        self.last_trigger_count = val;
    }

    fn increment_last_trigger_count(&mut self) {
        self.last_trigger_count += 1;
    }

    fn set_group(&mut self, group: *const ParallelCollectorGroup<Self>) {
        self.group = Some(unsafe { &*group });
    }

    fn set_worker_ordinal(&mut self, ordinal: usize) {
        self.worker_ordinal = ordinal;
    }
}<|MERGE_RESOLUTION|>--- conflicted
+++ resolved
@@ -44,15 +44,9 @@
 impl CollectorContext for SSCollector {
     fn new(mmtk: &'static MMTK) -> Self {
         SSCollector {
-<<<<<<< HEAD
-            tls: UNINITIALIZED_OPAQUE_POINTER,
-            ss: BumpAllocator::new(UNINITIALIZED_OPAQUE_POINTER, None, &mmtk.plan),
-            los: LargeObjectAllocator::new(UNINITIALIZED_OPAQUE_POINTER, Some(mmtk.plan.get_los()), &mmtk.plan),
-=======
             tls: OpaquePointer::UNINITIALIZED,
             ss: BumpAllocator::new(OpaquePointer::UNINITIALIZED, None, &mmtk.plan),
             los: LargeObjectAllocator::new(OpaquePointer::UNINITIALIZED, Some(mmtk.plan.get_los()), &mmtk.plan),
->>>>>>> c7d1066f
             trace: SSTraceLocal::new(&mmtk.plan),
 
             last_trigger_count: 0,
